name = "DelayedKalmanFilter"
uuid = "e7b67432-a7e4-4c49-9822-a0c26f350161"
authors = ["Joshua Burton"]
version = "0.2.0"

[deps]
DataStructures = "864edb3b-99cc-5e75-8d2d-829cb0a9cfe8"
DelayDiffEq = "bcd4f6db-9728-5f36-b5f7-82caef46ccdb"
DelimitedFiles = "8bb1440f-4735-579b-a4ab-409b98df4dab"
Distributions = "31c24e10-a181-5473-b8eb-7969acd0382f"
ForwardDiff = "f6369f11-7733-5829-9624-2563aa707210"
Interpolations = "a98d9a8b-a2ab-59e6-89dd-64a1c18fca59"
LinearAlgebra = "37e2e46d-f89d-539d-b4ee-838fcccc9c8e"
NonlinearSolve = "8913a72c-1f9b-4ce2-8d82-65094dcecaec"
OrdinaryDiffEq = "1dea7af3-3e70-54e6-95c3-0bf5283fa5ed"
SteadyStateDiffEq = "9672c7b4-1e72-59bd-8a11-6ac3964bc41f"

[compat]
<<<<<<< HEAD
Distributions = "0.25"
=======
Interpolations = "0.15"
DataStructures = "0.18"
SteadyStateDiffEq = "2"
DelayDiffEq = "5"
OrdinaryDiffEq = "6"
DelimitedFiles = "1"
NonlinearSolve = "3"
>>>>>>> 26897836

[extras]
SafeTestsets = "1bc83da4-3b8d-516f-aca4-4fe02f6d838f"
Test = "8dfed614-e22c-5e08-85e1-65c5234f0b40"

[targets]
test = ["Test", "SafeTestsets"]<|MERGE_RESOLUTION|>--- conflicted
+++ resolved
@@ -16,9 +16,7 @@
 SteadyStateDiffEq = "9672c7b4-1e72-59bd-8a11-6ac3964bc41f"
 
 [compat]
-<<<<<<< HEAD
 Distributions = "0.25"
-=======
 Interpolations = "0.15"
 DataStructures = "0.18"
 SteadyStateDiffEq = "2"
@@ -26,7 +24,6 @@
 OrdinaryDiffEq = "6"
 DelimitedFiles = "1"
 NonlinearSolve = "3"
->>>>>>> 26897836
 
 [extras]
 SafeTestsets = "1bc83da4-3b8d-516f-aca4-4fe02f6d838f"
