--- conflicted
+++ resolved
@@ -16,14 +16,11 @@
 SteadyStateDiffEq = "9672c7b4-1e72-59bd-8a11-6ac3964bc41f"
 
 [compat]
-<<<<<<< HEAD
 SteadyStateDiffEq = "2"
-=======
 DelayDiffEq = "5"
 OrdinaryDiffEq = "6"
 DelimitedFiles = "1"
 NonlinearSolve = "3"
->>>>>>> 8b065d8c
 
 [extras]
 SafeTestsets = "1bc83da4-3b8d-516f-aca4-4fe02f6d838f"
