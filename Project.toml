--- conflicted
+++ resolved
@@ -11,12 +11,9 @@
 LinearAlgebra = "37e2e46d-f89d-539d-b4ee-838fcccc9c8e"
 
 [compat]
-<<<<<<< HEAD
 Distributions = "0.23, 0.25"
-=======
 DifferentialEquations = "6.17"
 Distributions = "0.23"
->>>>>>> d58f8eb6
 ForwardDiff = "0.10"
 julia = "1"
 
